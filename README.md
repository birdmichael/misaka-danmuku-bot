--- conflicted
+++ resolved
@@ -111,12 +111,9 @@
 - ✅ Token管理 (`/tokens`)
 - ✅ 用户管理 (`/addUser`, `/deleteUser`, `/listUser`)
 - ✅ 帮助和取消操作 (`/help`, `/cancel`)
-<<<<<<< HEAD
 - ✅ 查询全局配额 (`/quota`，需控制 Token)
 - ✅ 查询任务状态 (`/tasks`)
-=======
-- ✅ 查询全局配额 (`/quota`)
->>>>>>> ecd0216d
+
 
 ### 普通用户权限
 普通用户（在 `ALLOWED_USER_IDS` 中配置但不在 `ADMIN_USER_IDS` 中）仅有基础功能权限：
@@ -124,15 +121,12 @@
 - ✅ 自动导入功能 (`/auto`)
 - ✅ 帮助和取消操作 (`/help`, `/cancel`)
 - ✅ 查询全局配额 (`/quota`)
+- ✅ 查询任务状态 (`/tasks`)
 - ❌ URL链接导入 (`/url`) - 需要管理员权限
 - ❌ 刷新数据源 (`/refresh`) - 需要管理员权限
 - ❌ Token管理 (`/tokens`) - 需要管理员权限
 - ❌ 用户管理 (`/addUser`, `/deleteUser`, `/listUser`) - 需要管理员权限
-<<<<<<< HEAD
-- ❌ 查询全局配额 (`/quota`) - 需要管理员权限
-- ✅ 查询任务状态 (`/tasks`)
-=======
->>>>>>> ecd0216d
+
 
 > 💡 **提示**: 普通用户可以看到所有功能选项，但点击管理员专用功能时会收到权限不足的提示。
 
