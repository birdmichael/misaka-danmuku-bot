from telegram import Update, ReplyKeyboardRemove, ReplyKeyboardMarkup, KeyboardButton
from telegram.ext import ContextTypes, ConversationHandler
from utils.permission import check_user_permission, is_admin

@check_user_permission
async def start(update: Update, context: ContextTypes.DEFAULT_TYPE):
    """发送欢迎消息和指令列表"""
    user_id = update.effective_user.id
    is_user_admin = is_admin(user_id)
    
    if is_user_admin:
        welcome_msg = """
👋 欢迎使用 Misaka 弹幕系统机器人！
您是管理员，可使用以下所有指令：

【📥 媒体导入】
/search [关键词] - 搜索媒体（如：/search 火影忍者）
/auto - 自动导入媒体（支持关键词搜索和多平台链接导入）
/url - 为已存在的数据源导入指定集数
/refresh - 刷新数据源

【🔑 Token管理】
/tokens - 管理API访问令牌

【📊 配额查询】
/quota - 查询全局配额

【📋 任务查询】
/tasks [状态] - 查看任务列表（默认 all）

【👥 用户管理】
/addUser <用户ID> - 添加用户
/deleteUser <用户ID> - 删除用户
/listUser - 查看用户列表

【其他】
/help  - 查看帮助信息
/cancel - 取消当前操作

💡 提示：直接输入命令或使用菜单选择功能！
        """
        
        # 管理员键盘，包含所有功能
        keyboard = [
            [KeyboardButton("/search"), KeyboardButton("/auto")],
            [KeyboardButton("/url"), KeyboardButton("/refresh")],
            [KeyboardButton("/tokens"), KeyboardButton("/quota")],
            [KeyboardButton("/help"), KeyboardButton("/cancel")]
        ]
    else:
        welcome_msg = """
👋 欢迎使用 Misaka 弹幕系统机器人！
您可以使用以下指令：

【📥 媒体搜索】
/search [关键词] - 搜索媒体（如：/search 火影忍者）
/auto - 自动导入媒体（支持关键词搜索和多平台链接导入）

<<<<<<< HEAD
【📋 任务查询】
/tasks [状态] - 查看任务列表（默认 all）
=======
【📊 配额查询】
/quota - 查询全局配额
>>>>>>> ecd0216d

【🔒 管理员功能】（需要管理员权限）
/url - 为已存在的数据源导入指定集数
/refresh - 刷新数据源
/tokens - 管理API访问令牌
/addUser <用户ID> - 添加用户
/deleteUser <用户ID> - 删除用户
/listUser - 查看用户列表

【其他】
/help  - 查看帮助信息
/cancel - 取消当前操作

💡 提示：直接输入命令或使用菜单选择功能！管理员功能需要相应权限。
        """
        
        # 普通用户键盘，显示所有功能但会有权限检查
        keyboard = [
            [KeyboardButton("/search"), KeyboardButton("/auto")],
            [KeyboardButton("/url"), KeyboardButton("/refresh")],
            [KeyboardButton("/tokens"), KeyboardButton("/quota")],
            [KeyboardButton("/help"), KeyboardButton("/cancel")]
        ]
    
    # 移除自定义键盘，只保留命令菜单
    await update.message.reply_text(welcome_msg, reply_markup=ReplyKeyboardRemove())

@check_user_permission
async def help_command(update: Update, context: ContextTypes.DEFAULT_TYPE):
    """显示帮助信息"""
    user_id = update.effective_user.id
    is_user_admin = is_admin(user_id)
    
    if is_user_admin:
        help_text = """
🤖 Misaka 弹幕系统机器人 - 管理员帮助文档

【📥 媒体导入功能】
• /search [关键词] - 搜索并导入媒体
  示例：/search 火影忍者
  
• /auto - 自动导入媒体
  支持关键词搜索和多平台链接导入
  
• /url - 为已存在的数据源导入指定集数
  适用于已有数据源但需要补充集数的情况
  
• /refresh - 刷新数据源
  更新现有数据源信息

【🔑 Token管理】
• /tokens - 管理API访问令牌
  查看、创建、删除访问令牌

【📊 配额查询】
• /quota - 查询剩余全局配额和总配额

【📋 任务查询】
• /tasks [状态] - 查看任务列表（默认 all）

【👥 用户管理】
• /addUser <用户ID> - 添加用户
• /deleteUser <用户ID> - 删除用户
• /listUser - 查看用户列表

【📋 其他指令】
• /help - 显示此帮助信息
• /cancel - 取消当前操作
• /start - 返回主菜单

💡 使用提示：
- 所有操作都有引导界面，按提示操作即可
- 可以随时使用 /cancel 取消当前操作
- 遇到问题可以重新发送 /start 重置状态
        """
    else:
        help_text = """
🤖 Misaka 弹幕系统机器人 - 用户帮助文档

【📥 媒体搜索功能】
• /search [关键词] - 搜索媒体
  示例：/search 火影忍者

• /auto - 自动导入媒体
  支持关键词搜索和多平台链接导入

<<<<<<< HEAD
【📋 任务查询】
• /tasks [状态] - 查看任务列表（默认 all）
=======
【📊 配额查询】
• /quota - 查询全局配额
>>>>>>> ecd0216d

【🔒 管理员功能】（需要管理员权限）
• /url - 为已存在的数据源导入指定集数
  适用于已有数据源但需要补充集数的情况

• /refresh - 刷新数据源
  更新现有数据源信息

• /tokens - 管理API访问令牌
  查看、创建、删除访问令牌

• /addUser <用户ID> - 添加用户
• /deleteUser <用户ID> - 删除用户
• /listUser - 查看用户列表

【📋 其他指令】
• /help - 显示此帮助信息
• /cancel - 取消当前操作
• /start - 返回主菜单

💡 使用提示：
- 所有操作都有引导界面，按提示操作即可
- 可以随时使用 /cancel 取消当前操作
- 管理员功能需要相应权限，非管理员点击会提示权限不足
- 遇到问题可以重新发送 /start 重置状态
         """
    
    await update.message.reply_text(help_text)

async def cancel(update: Update, context: ContextTypes.DEFAULT_TYPE):
    """取消当前对话流程"""
    context.user_data.clear()
    await update.message.reply_text("✅ 已取消当前操作", reply_markup=ReplyKeyboardRemove())
    return ConversationHandler.END<|MERGE_RESOLUTION|>--- conflicted
+++ resolved
@@ -56,13 +56,12 @@
 /search [关键词] - 搜索媒体（如：/search 火影忍者）
 /auto - 自动导入媒体（支持关键词搜索和多平台链接导入）
 
-<<<<<<< HEAD
+
 【📋 任务查询】
 /tasks [状态] - 查看任务列表（默认 all）
-=======
+
 【📊 配额查询】
 /quota - 查询全局配额
->>>>>>> ecd0216d
 
 【🔒 管理员功能】（需要管理员权限）
 /url - 为已存在的数据源导入指定集数
@@ -149,13 +148,12 @@
 • /auto - 自动导入媒体
   支持关键词搜索和多平台链接导入
 
-<<<<<<< HEAD
 【📋 任务查询】
 • /tasks [状态] - 查看任务列表（默认 all）
-=======
+
 【📊 配额查询】
 • /quota - 查询全局配额
->>>>>>> ecd0216d
+
 
 【🔒 管理员功能】（需要管理员权限）
 • /url - 为已存在的数据源导入指定集数
